--- conflicted
+++ resolved
@@ -1,9 +1,5 @@
 {
-<<<<<<< HEAD
-  "originHash" : "50469d515f99e29eddf38c444297a18f0e4f79cee31feb12f731b69e64d827c5",
-=======
   "originHash" : "912a08d7a8cc6a403ab02a8d236337b39276fa0d4f675ceb6d69d5d624af8a49",
->>>>>>> 20151d89
   "pins" : [
     {
       "identity" : "async-http-client",
